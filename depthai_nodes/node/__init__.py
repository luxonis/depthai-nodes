--- conflicted
+++ resolved
@@ -61,11 +61,8 @@
     "BaseParser",
     "DetectionParser",
     "EmbeddingsParser",
-<<<<<<< HEAD
     "DetectionsRecognitionsSync",
-=======
     "ImgFrameOverlay",
     "ImgDetectionsBridge",
     "ImgDetectionsFilter",
->>>>>>> e8aeb496
 ]