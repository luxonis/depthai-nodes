--- conflicted
+++ resolved
@@ -1,11 +1,8 @@
 from .apply_colormap import ApplyColormap
 from .base_host_node import BaseHostNode
 from .depth_merger import DepthMerger
-<<<<<<< HEAD
 from .host_crop_config_creator import CropConfigsCreator
-=======
 from .host_parsing_neural_network import HostParsingNeuralNetwork
->>>>>>> c58ed4f0
 from .host_spatials_calc import HostSpatialsCalc
 from .img_detections_bridge import ImgDetectionsBridge
 from .img_detections_filter import ImgDetectionsFilter
@@ -67,12 +64,9 @@
     "BaseParser",
     "DetectionParser",
     "EmbeddingsParser",
-<<<<<<< HEAD
     "CropConfigsCreator",
-=======
     "ImgFrameOverlay",
     "ImgDetectionsBridge",
     "ImgDetectionsFilter",
     "BaseHostNode",
->>>>>>> c58ed4f0
 ]