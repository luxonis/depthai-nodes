--- conflicted
+++ resolved
@@ -241,11 +241,7 @@
             detection: ImgDetectionExtended = detection
             rotated_rect = detection.rotated_rect
             points = rotated_rect.getPoints()
-<<<<<<< HEAD
-
-=======
             print(rotated_rect.getOuterRect())
->>>>>>> 3a337e64
             pointsAnnotation = dai.PointsAnnotation()
             pointsAnnotation.type = dai.PointsAnnotationType.LINE_STRIP
             pointsAnnotation.points = dai.VectorPoint2f(points)
