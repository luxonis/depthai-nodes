--- conflicted
+++ resolved
@@ -11,7 +11,6 @@
 
     Attributes
     ----------
-<<<<<<< HEAD
     x_center: float
         The X coordinate of the center of the bounding box.
     y_center: float
@@ -28,10 +27,6 @@
         Label of the detection.
     keypoints: Union[List[Tuple[float, float]], List[Tuple[float, float, float]]]
         Keypoints of the image detection.
-=======
-    keypoints: Keypoints
-        Keypoints of the detection.
->>>>>>> 7abd5a02
     masks: np.ndarray
         Segmentation Mask of the detection.
     angle: float
@@ -40,7 +35,6 @@
 
     def __init__(self):
         """Initializes the ImgDetectionExtended object."""
-<<<<<<< HEAD
 
         self._x_center: float
         self._y_center: float
@@ -51,21 +45,11 @@
         self._confidence: float = -1.0
         self._label: int = -1
         self._keypoints: List[Keypoint] = []
-=======
-        super().__init__()
-        self._keypoints: Keypoints = []
-        self._mask: np.ndarray = np.array([])
-        self._angle: float = 0.0
->>>>>>> 7abd5a02
 
     @property
     def keypoints(
         self,
-<<<<<<< HEAD
     ) -> List[Keypoint]:
-=======
-    ) -> Keypoints:
->>>>>>> 7abd5a02
         """Returns the keypoints.
 
         @return: List of keypoints.
@@ -76,7 +60,6 @@
     @keypoints.setter
     def keypoints(
         self,
-<<<<<<< HEAD
         keypoints: List[Keypoint],
     ) -> None:
         """Sets the keypoints.
@@ -85,19 +68,6 @@
         @type value: List[Keypoint]
         """
         self._keypoints = keypoints
-=======
-        value: Keypoints,
-    ):
-        """Sets the keypoints.
-
-        @param value: List of keypoints.
-        @type value: Keypoints
-        @raise TypeError: If the keypoints are not a Keypoints object.
-        """
-        if not isinstance(value, Keypoints):
-            raise TypeError("Keypoints must be a Keypoints object")
-        self._keypoints = value
->>>>>>> 7abd5a02
 
     @property
     def x_center(self) -> float:
@@ -233,7 +203,7 @@
         self._label = value
 
 
-class ImgDetectionsExtended(dai.ImgDetections):
+class ImgDetectionsExtended(dai.Buffer):
     """ImgDetectionsExtended class for storing image detections with keypoints.
 
     Attributes
@@ -244,11 +214,7 @@
 
     def __init__(self):
         """Initializes the ImgDetectionsExtended object."""
-<<<<<<< HEAD
-        dai.Buffer.__init__(self)
-=======
         super().__init__()
->>>>>>> 7abd5a02
         self._detections: List[ImgDetectionExtended] = []
         self._masks: np.ndarray = np.array([])
 
