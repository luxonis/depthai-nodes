from typing import List

import depthai as dai
import numpy as np

from .keypoints import Keypoint


class ImgDetectionExtended(dai.Buffer):
    """A class for storing image detections in (x_center, y_center, width, height)
    format with additional angle and keypoints.

    Attributes
    ----------
<<<<<<< HEAD
    keypoints: Keypoints
        Keypoints of the detection.
    masks: np.ndarray
        Segmentation Mask of the detection.
    angle: float
        Angle of the detection.
=======
    x_center: float
        The X coordinate of the center of the bounding box.
    y_center: float
        The Y coordinate of the center of the bounding box.
    width: float
        The width of the bounding box.
    height: float
        The height of the bounding box.
    angle: float
        The angle of the bounding box expressed in degrees.
    confidence: float
        Confidence of the detection.
    label: int
        Label of the detection.
    keypoints: List[Keypoint]
        Keypoints of the detection.
>>>>>>> 1a4eb8f4
    """

    def __init__(self):
        """Initializes the ImgDetectionExtended object."""
        super().__init__()
<<<<<<< HEAD
        self._keypoints: Keypoints = []
        self._mask: np.ndarray = np.array([])
        self._angle: float = 0.0
=======
        self._x_center: float
        self._y_center: float
        self._width: float
        self._height: float

        self._angle: float = 0.0
        self._confidence: float = -1.0
        self._label: int = -1
        self._keypoints: List[Keypoint] = []

    @property
    def x_center(self) -> float:
        """Returns the X coordinate of the center of the bounding box.

        @return: X coordinate of the center of the bounding box.
        @rtype: float
        """
        return self._x_center

    @property
    def y_center(self) -> float:
        """Returns the Y coordinate of the center of the bounding box.

        @return: Y coordinate of the center of the bounding box.
        @rtype: float
        """
        return self._y_center

    @property
    def width(self) -> float:
        """Returns the width of the bounding box.

        @return: Width of the bounding box.
        @rtype: float
        """
        return self._width

    @property
    def height(self) -> float:
        """Returns the height of the bounding box.

        @return: Height of the bounding box.
        @rtype: float
        """
        return self._height

    @property
    def angle(self) -> float:
        """Returns the angle of the bounding box.

        @return: Angle of the bounding box.
        @rtype: float
        """
        return self._angle

    @property
    def confidence(self) -> float:
        """Returns the confidence of the detection.

        @return: Confidence of the detection.
        @rtype: float
        """
        return self._confidence

    @property
    def label(self) -> int:
        """Returns the label of the detection.

        @return: Label of the detection.
        @rtype: int
        """
        return self._label
>>>>>>> 1a4eb8f4

    @property
    def keypoints(
        self,
<<<<<<< HEAD
    ) -> Keypoints:
=======
    ) -> List[Keypoint]:
>>>>>>> 1a4eb8f4
        """Returns the keypoints.

        @return: List of keypoints.
        @rtype: Keypoints
        """
        return self._keypoints

    @x_center.setter
    def x_center(self, value: float):
        """Sets the X coordinate of the center of the bounding box.

        @param value: X coordinate of the center of the bounding box.
        @type value: float
        @raise TypeError: If the X coordinate is not a float.
        """
        if not isinstance(value, float):
            raise TypeError("X center must be a float.")

        self._x_center = value

    @y_center.setter
    def y_center(self, value: float):
        """Sets the Y coordinate of the center of the bounding box.

        @param value: Y coordinate of the center of the bounding box.
        @type value: float
        @raise TypeError: If the Y coordinate is not a float.
        """
        if not isinstance(value, float):
            raise TypeError("Y center must be a float.")

        self._y_center = value

    @width.setter
    def width(self, value: float):
        """Sets the width of the bounding box.

        @param value: Width of the bounding box.
        @type value: float
        @raise TypeError: If the width is not a float.
        """
        if not isinstance(value, float):
            raise TypeError("Width must be a float.")

        self._width = value

    @height.setter
    def height(self, value: float):
        """Sets the height of the bounding box.

        @param value: Height of the bounding box.
        @type value: float
        @raise TypeError: If the height is not a float.
        """
        if not isinstance(value, float):
            raise TypeError("Height must be a float.")

        self._height = value

    @angle.setter
    def angle(self, value: float):
        """Sets the angle of the bounding box.

        @param value: Angle of the bounding box.
        @type value: float
        @raise TypeError: If the angle is not between -360 and 360.
        """
        if not isinstance(value, float):
            raise TypeError("Angle must be a float.")

        if value < -360 or value > 360:
            raise TypeError("Angle must be between -360 and 360 degrees.")

        self._angle = value

    @confidence.setter
    def confidence(self, value: float):
        """Sets the confidence of the detection.

        @param value: Confidence of the detection.
        @type value: float
        """
        if not isinstance(value, float):
            raise TypeError("Confidence must be a float.")

        self._confidence = value

    @label.setter
    def label(self, value: int):
        """Sets the label of the detection.

        @param value: Label of the detection.
        @type value: int
        """
        if not isinstance(value, int):
            raise TypeError("Label must be an integer.")

        self._label = value

    @keypoints.setter
    def keypoints(
        self,
<<<<<<< HEAD
        value: Keypoints,
    ):
        """Sets the keypoints.

        @param value: List of keypoints.
        @type value: Keypoints
        @raise TypeError: If the keypoints are not a Keypoints object.
        """
        if not isinstance(value, Keypoints):
            raise TypeError("Keypoints must be a Keypoints object")
        self._keypoints = value

    @property
    def mask(self) -> np.ndarray:
        """Returns the mask coefficients.

        @return: Mask coefficients.
        @rtype: np.ndarray
=======
        keypoints: List[Keypoint],
    ) -> None:
        """Sets the keypoints.

        @param value: List of keypoints.
        @type value: List[Keypoint]
>>>>>>> 1a4eb8f4
        """
        if not isinstance(keypoints, list) or not all(
            isinstance(kp, Keypoint) for kp in keypoints
        ):
            raise ValueError("Keypoints must be a list of Keypoint objects.")

        self._keypoints = keypoints


class ImgDetectionsExtended(dai.ImgDetections):
    """ImgDetectionsExtended class for storing image detections with keypoints.

    Attributes
    ----------
    detections: List[ImgDetectionExtended]
        Image detections with keypoints.
    masks: np.ndarray
        The segmentation masks of the image. All masks are stored in a single numpy array.
    """

<<<<<<< HEAD
    def __init__(self):
        """Initializes the ImgDetectionsExtended object."""
=======
    def __init__(self) -> None:
        """Initializes the ImgDetectionsExtended object.

        Attributes
        ----------
        detections: List[ImgDetectionExtended]
            Image detections with keypoints.
        masks: np.ndarray
            The segmentation masks of the image. All masks are stored in a single numpy array.
        """
>>>>>>> 1a4eb8f4
        super().__init__()
        self._detections: List[ImgDetectionExtended] = []
        self._masks: np.ndarray = np.array([])

    @property
    def detections(self) -> List[ImgDetectionExtended]:
        """Returns the image detections with keypoints.

        @return: List of image detections with keypoints.
        @rtype: List[ImgDetectionExtended]
        """
        return self._detections

    @property
    def masks(self) -> np.ndarray:
        """Returns the masks.

        @return: Masks.
        @rtype: np.ndarray
        """
        return self._masks

    @detections.setter
    def detections(self, detections: List[ImgDetectionExtended]):
        """Sets the image detections with keypoints.

        @param value: List of image detections with keypoints.
        @type value: List[ImgDetectionExtended]
        @raise TypeError: If the detections are not a list.
        @raise TypeError: If each detection is not an instance of ImgDetectionExtended.
        """
        if not isinstance(detections, list):
            raise TypeError("Detections must be a list")
        if not all(isinstance(item, ImgDetectionExtended) for item in detections):
            raise TypeError(
                "Each detection must be an instance of ImgDetectionExtended"
            )
        self._detections = detections

    @masks.setter
    def masks(self, masks: np.ndarray):
        """Sets the masks of the image.

        @param masks: Mask coefficients.
        @type value: np.ndarray
        @raise TypeError: If the mask is not a numpy array.
        """
        if not isinstance(masks, np.ndarray):
            raise TypeError("Mask must be a numpy array")

        if not np.all(masks >= 0 or masks <= 1):
            raise ValueError(f"Masks should be in range [0, 1], got {masks}.")

        self._masks = masks<|MERGE_RESOLUTION|>--- conflicted
+++ resolved
@@ -12,14 +12,6 @@
 
     Attributes
     ----------
-<<<<<<< HEAD
-    keypoints: Keypoints
-        Keypoints of the detection.
-    masks: np.ndarray
-        Segmentation Mask of the detection.
-    angle: float
-        Angle of the detection.
-=======
     x_center: float
         The X coordinate of the center of the bounding box.
     y_center: float
@@ -36,17 +28,11 @@
         Label of the detection.
     keypoints: List[Keypoint]
         Keypoints of the detection.
->>>>>>> 1a4eb8f4
     """
 
     def __init__(self):
         """Initializes the ImgDetectionExtended object."""
         super().__init__()
-<<<<<<< HEAD
-        self._keypoints: Keypoints = []
-        self._mask: np.ndarray = np.array([])
-        self._angle: float = 0.0
-=======
         self._x_center: float
         self._y_center: float
         self._width: float
@@ -119,16 +105,11 @@
         @rtype: int
         """
         return self._label
->>>>>>> 1a4eb8f4
 
     @property
     def keypoints(
         self,
-<<<<<<< HEAD
-    ) -> Keypoints:
-=======
     ) -> List[Keypoint]:
->>>>>>> 1a4eb8f4
         """Returns the keypoints.
 
         @return: List of keypoints.
@@ -231,33 +212,12 @@
     @keypoints.setter
     def keypoints(
         self,
-<<<<<<< HEAD
-        value: Keypoints,
-    ):
-        """Sets the keypoints.
-
-        @param value: List of keypoints.
-        @type value: Keypoints
-        @raise TypeError: If the keypoints are not a Keypoints object.
-        """
-        if not isinstance(value, Keypoints):
-            raise TypeError("Keypoints must be a Keypoints object")
-        self._keypoints = value
-
-    @property
-    def mask(self) -> np.ndarray:
-        """Returns the mask coefficients.
-
-        @return: Mask coefficients.
-        @rtype: np.ndarray
-=======
         keypoints: List[Keypoint],
     ) -> None:
         """Sets the keypoints.
 
         @param value: List of keypoints.
         @type value: List[Keypoint]
->>>>>>> 1a4eb8f4
         """
         if not isinstance(keypoints, list) or not all(
             isinstance(kp, Keypoint) for kp in keypoints
@@ -278,10 +238,6 @@
         The segmentation masks of the image. All masks are stored in a single numpy array.
     """
 
-<<<<<<< HEAD
-    def __init__(self):
-        """Initializes the ImgDetectionsExtended object."""
-=======
     def __init__(self) -> None:
         """Initializes the ImgDetectionsExtended object.
 
@@ -292,7 +248,6 @@
         masks: np.ndarray
             The segmentation masks of the image. All masks are stored in a single numpy array.
         """
->>>>>>> 1a4eb8f4
         super().__init__()
         self._detections: List[ImgDetectionExtended] = []
         self._masks: np.ndarray = np.array([])
