--- conflicted
+++ resolved
@@ -70,11 +70,12 @@
         @type value: dai.ImgTransformation
         @raise TypeError: If value is not a dai.ImgTransformation object.
         """
-<<<<<<< HEAD
-        if not isinstance(value, dai.ImgTransformation):
-            raise TypeError(
-                f"Transformation must be a dai.ImgTransformation object, instead got {type(value)}."
-            )
+
+        if value is not None:
+            if not isinstance(value, dai.ImgTransformation):
+                raise TypeError(
+                    f"Transformation must be a dai.ImgTransformation object, instead got {type(value)}."
+                )
         self._transformation = value
 
     def getVisualizationMessage(self) -> dai.ImgFrame:
@@ -100,13 +101,4 @@
         colored_mask = cv2.applyColorMap(scaled_mask, cv2.COLORMAP_RAINBOW)
         colored_mask[mask == -1] = [0, 0, 0]
 
-        return img_frame.setCvFrame(colored_mask, dai.ImgFrame.Type.BGR888i)
-=======
-
-        if value is not None:
-            if not isinstance(value, dai.ImgTransformation):
-                raise TypeError(
-                    f"Transformation must be a dai.ImgTransformation object, instead got {type(value)}."
-                )
-        self._transformation = value
->>>>>>> f11ad94a
+        return img_frame.setCvFrame(colored_mask, dai.ImgFrame.Type.BGR888i)