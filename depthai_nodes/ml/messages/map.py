--- conflicted
+++ resolved
@@ -97,9 +97,8 @@
             raise TypeError(
                 f"Transformation must be a dai.ImgTransformation object, instead got {type(value)}."
             )
-<<<<<<< HEAD
         self._transformation = value
-
+        
     def getVisualizationMessage(self) -> dai.ImgFrame:
         """Returns default visualization message for 2D maps in the form of a
         colormapped image."""
@@ -110,7 +109,4 @@
         mask = mask.astype(np.uint8)
 
         colored_mask = cv2.applyColorMap(mask, cv2.COLORMAP_PLASMA)
-        return img_frame.setCvFrame(colored_mask, dai.ImgFrame.Type.BGR888i)
-=======
-        self._transformation = value
->>>>>>> dc06a584
+        return img_frame.setCvFrame(colored_mask, dai.ImgFrame.Type.BGR888i)