from typing import List

import depthai as dai
import numpy as np
from numpy.typing import NDArray

from depthai_nodes.ml.helpers.constants import (
    BACKGROUND_COLOR,
    TEXT_COLOR,
)


class Classifications(dai.Buffer):
    """Classification class for storing the classes and their respective scores.

    Attributes
    ----------
    classes : list[str]
        A list of classes.
    scores : NDArray[np.float32]
        Corresponding probability scores.
    transformation : dai.ImgTransformation
        Image transformation object.
    """

    def __init__(self):
        """Initializes the Classifications object."""
        dai.Buffer.__init__(self)
        self._classes: List[str] = []
        self._scores: NDArray[np.float32] = np.array([])
        self._transformation: dai.ImgTransformation = None

    @property
    def classes(self) -> List:
        """Returns the list of classes.

        @return: List of classes.
        @rtype: List[str]
        """
        return self._classes

    @classes.setter
    def classes(self, value: List[str]):
        """Sets the classes.

        @param value: A list of class names.
        @type value: List[str]
        @raise TypeError: If value is not a list.
        @raise ValueError: If each element is not of type string.
        """
        if not isinstance(value, List):
            raise TypeError(f"Classes must be a list, instead got {type(value)}.")
        if not all(isinstance(class_name, str) for class_name in value):
            raise ValueError("Classes must be a list of strings.")
        self._classes = value

    @property
    def scores(self) -> NDArray:
        """Returns the list of scores.

        @return: List of scores.
        @rtype: NDArray[np.float32]
        """
        return self._scores

    @scores.setter
    def scores(self, value: NDArray[np.float32]):
        """Sets the scores.

        @param value: A list of scores.
        @type value: NDArray[np.float32]
        @raise TypeError: If value is not a numpy array.
        @raise ValueError: If value is not a 1D numpy array.
        @raise ValueError: If each element is not of type float.
        """
        if not isinstance(value, np.ndarray):
            raise TypeError(f"Scores must be a np.ndarray, instead got {type(value)}.")
        if value.ndim != 1:
            raise ValueError("Scores must be a 1D a np.ndarray.")
        if value.size > 0 and value.dtype != np.float32:
            raise ValueError("Scores must be a np.ndarray of floats.")
        self._scores = value

    @property
    def top_class(self) -> str:
        """Returns the most probable class. Only works if classes are sorted by scores.

        @return: The top class.
        @rtype: str
        """
        return self._classes[0]

    @property
    def top_score(self) -> float:
        """Returns the probability of the most probable class. Only works if scores are
        sorted by descending order.

        @return: The top score.
        @rtype: float
        """
        return self._scores[0]

<<<<<<< HEAD
    @property
    def transformation(self) -> dai.ImgTransformation:
        """Returns the Image Transformation object.

        @return: The Image Transformation object.
        @rtype: dai.ImgTransformation
        """
        return self._transformation

    @transformation.setter
    def transformation(self, value: dai.ImgTransformation):
        """Sets the Image Transformation object.

        @param value: The Image Transformation object.
        @type value: dai.ImgTransformation
        @raise TypeError: If value is not a dai.ImgTransformation object.
        """
        if not isinstance(value, dai.ImgTransformation):
            raise TypeError(
                f"Transformation must be a dai.ImgTransformation object, instead got {type(value)}."
            )
        self._transformation = value

=======
>>>>>>> e63f66d1
    def getVisualizationMessage(self) -> dai.ImgAnnotations:
        """Returns default visualization message for classification.

        The message adds the top five classes and their scores to the right side of the
        image.
        """
        img_annotations = dai.ImgAnnotations()
        annotation = dai.ImgAnnotation()

<<<<<<< HEAD
        soritng_indexes = np.argsort(self._scores)[::-1]
        soritng_indexes = soritng_indexes[:5]

        for i in soritng_indexes:
            text = dai.TextAnnotation()
            text.position = dai.Point2f(1.05, 0.1 + i * 0.1)
            text.text = f"{self._classes[i]} {self._scores[i]:.2f}"
=======
        for i in range(len(self._scores)):
            text = dai.TextAnnotation()
            text.position = dai.Point2f(1.05, 0.1 + i * 0.1)
            text.text = f"{self._classes[i]} {self._scores[i] * 100:.0f}%"
>>>>>>> e63f66d1
            text.fontSize = 15
            text.textColor = TEXT_COLOR
            text.backgroundColor = BACKGROUND_COLOR
            annotation.texts.append(text)

        img_annotations.annotations.append(annotation)
        img_annotations.setTimestamp(self.getTimestamp())
        return img_annotations<|MERGE_RESOLUTION|>--- conflicted
+++ resolved
@@ -100,7 +100,6 @@
         """
         return self._scores[0]
 
-<<<<<<< HEAD
     @property
     def transformation(self) -> dai.ImgTransformation:
         """Returns the Image Transformation object.
@@ -124,8 +123,6 @@
             )
         self._transformation = value
 
-=======
->>>>>>> e63f66d1
     def getVisualizationMessage(self) -> dai.ImgAnnotations:
         """Returns default visualization message for classification.
 
@@ -135,20 +132,10 @@
         img_annotations = dai.ImgAnnotations()
         annotation = dai.ImgAnnotation()
 
-<<<<<<< HEAD
-        soritng_indexes = np.argsort(self._scores)[::-1]
-        soritng_indexes = soritng_indexes[:5]
-
-        for i in soritng_indexes:
-            text = dai.TextAnnotation()
-            text.position = dai.Point2f(1.05, 0.1 + i * 0.1)
-            text.text = f"{self._classes[i]} {self._scores[i]:.2f}"
-=======
         for i in range(len(self._scores)):
             text = dai.TextAnnotation()
             text.position = dai.Point2f(1.05, 0.1 + i * 0.1)
             text.text = f"{self._classes[i]} {self._scores[i] * 100:.0f}%"
->>>>>>> e63f66d1
             text.fontSize = 15
             text.textColor = TEXT_COLOR
             text.backgroundColor = BACKGROUND_COLOR
