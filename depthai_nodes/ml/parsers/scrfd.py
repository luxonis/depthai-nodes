--- conflicted
+++ resolved
@@ -188,13 +188,12 @@
             detection_msg = create_detection_message(
                 bboxes, scores, None, keypoints.tolist()
             )
-<<<<<<< HEAD
-=======
+
             bboxes = np.array(bboxes)[indices]
             keypoints = np.array(keypoints)[indices]
             scores = scores[indices]
 
             detection_msg = create_detection_message(bboxes, scores, None, None)
             detection_msg.setTimestamp(output.getTimestamp())
->>>>>>> 4fffe466
+
             self.out.send(detection_msg)