from .age_gender import AgeGenderParser
from .classification import ClassificationParser
from .fastsam import FastSAMParser
from .hrnet import HRNetParser
from .image_output import ImageOutputParser
from .keypoints import KeypointParser
from .lane_detection import LaneDetectionParser
from .map_output import MapOutputParser
from .mediapipe_hand_landmarker import MPHandLandmarkParser
from .mediapipe_palm_detection import MPPalmDetectionParser
from .mlsd import MLSDParser
<<<<<<< HEAD
from .ppocr import PaddleOCRParser
=======
from .ppdet import PPTextDetectionParser
>>>>>>> 9cb663a8
from .scrfd import SCRFDParser
from .segmentation import SegmentationParser
from .superanimal_landmarker import SuperAnimalParser
from .xfeat import XFeatParser
from .yolo import YOLOExtendedParser
from .yunet import YuNetParser

__all__ = [
    "ImageOutputParser",
    "YuNetParser",
    "MPPalmDetectionParser",
    "MPHandLandmarkParser",
    "SCRFDParser",
    "SegmentationParser",
    "SuperAnimalParser",
    "KeypointParser",
    "MLSDParser",
    "XFeatParser",
    "ClassificationParser",
    "YOLOExtendedParser",
    "FastSAMParser",
    "AgeGenderParser",
    "HRNetParser",
    "PPTextDetectionParser",
    "MapOutputParser",
<<<<<<< HEAD
    "PaddleOCRParser",
=======
    "LaneDetectionParser",
>>>>>>> 9cb663a8
]<|MERGE_RESOLUTION|>--- conflicted
+++ resolved
@@ -9,11 +9,8 @@
 from .mediapipe_hand_landmarker import MPHandLandmarkParser
 from .mediapipe_palm_detection import MPPalmDetectionParser
 from .mlsd import MLSDParser
-<<<<<<< HEAD
 from .ppocr import PaddleOCRParser
-=======
 from .ppdet import PPTextDetectionParser
->>>>>>> 9cb663a8
 from .scrfd import SCRFDParser
 from .segmentation import SegmentationParser
 from .superanimal_landmarker import SuperAnimalParser
@@ -39,9 +36,6 @@
     "HRNetParser",
     "PPTextDetectionParser",
     "MapOutputParser",
-<<<<<<< HEAD
     "PaddleOCRParser",
-=======
     "LaneDetectionParser",
->>>>>>> 9cb663a8
 ]