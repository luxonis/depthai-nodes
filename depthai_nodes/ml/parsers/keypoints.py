--- conflicted
+++ resolved
@@ -84,13 +84,8 @@
                 f"Only one output layer supported for Keypoint, got {output_layers} layers."
             )
         self.output_layer_name = output_layers[0]
-<<<<<<< HEAD
-        self.scale_factor = head_config["scale_factor"]
-        self.n_keypoints = head_config["n_keypoints"]
-=======
         self.scale_factor = head_config.get("scale_factor", self.scale_factor)
         self.n_keypoints = head_config.get("n_keypoints", self.n_keypoints)
->>>>>>> 1a4eb8f4
 
         return self
 
