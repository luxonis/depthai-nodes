--- conflicted
+++ resolved
@@ -64,11 +64,8 @@
     """
 
     # NMS
-<<<<<<< HEAD
-=======
     if len(bboxes) == 0 or len(scores) == 0:
         return []
->>>>>>> 1a4eb8f4
     keep_indices = cv2.dnn.NMSBoxes(
         bboxes=bboxes.tolist(),
         scores=scores.tolist(),
