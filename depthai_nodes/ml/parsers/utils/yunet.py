--- conflicted
+++ resolved
@@ -97,12 +97,8 @@
     @rtype: Tuple[np.ndarray, np.ndarray, np.ndarray]
 
     """
-<<<<<<< HEAD
-    w, h = input_shape
-=======
 
     w, h = input_size
->>>>>>> 0614456c
 
     if variance is None:
         variance = [0.1, 0.2]
