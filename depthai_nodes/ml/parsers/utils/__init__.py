--- conflicted
+++ resolved
@@ -18,10 +18,6 @@
     "decode_detections",
     "generate_anchors_and_decode",
     "parse_paddle_detection_outputs",
-<<<<<<< HEAD
-    "corners2xyxy",
-    "decode_head",
-=======
     "decode_head",
     "transform_to_keypoints",
     "corners_to_rotated_bbox",
@@ -30,5 +26,4 @@
     "xyxy_to_xywh",
     "normalize_bboxes",
     "top_left_wh_to_xywh",
->>>>>>> 1a4eb8f4
 ]