<<<<<<< HEAD
from .host_parsing_neural_network import HostParsingNeuralNetwork  # noqa: F401
from .ml.parsers import *
from .parser_generator import ParserGenerator  # noqa: F401
from .parsing_neural_network import ParsingNeuralNetwork  # noqa: F401
from .utils import setup_logging
=======
from .constants import *
from .logging import setup_logging
from .message import *
>>>>>>> eed933b4

__version__ = "0.3.2"


setup_logging()<|MERGE_RESOLUTION|>--- conflicted
+++ resolved
@@ -1,14 +1,6 @@
-<<<<<<< HEAD
-from .host_parsing_neural_network import HostParsingNeuralNetwork  # noqa: F401
-from .ml.parsers import *
-from .parser_generator import ParserGenerator  # noqa: F401
-from .parsing_neural_network import ParsingNeuralNetwork  # noqa: F401
-from .utils import setup_logging
-=======
 from .constants import *
 from .logging import setup_logging
 from .message import *
->>>>>>> eed933b4
 
 __version__ = "0.3.2"
 
