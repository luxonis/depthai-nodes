import depthai as dai

from depthai_nodes.ml.parsers import (
    ClassificationParser,
    FastSAMParser,
    KeypointParser,
    LaneDetectionParser,
    MPPalmDetectionParser,
    SCRFDParser,
    SegmentationParser,
    XFeatParser,
    YOLOExtendedParser,
)


def setup_scrfd_parser(parser: SCRFDParser, params: dict):
    """Setup the SCRFD parser with the required metadata."""
    try:
        num_anchors = params["num_anchors"]
        feat_stride_fpn = params["feat_stride_fpn"]
        parser.setNumAnchors(num_anchors)
        parser.setFeatStrideFPN(feat_stride_fpn)
    except Exception:
        print(
            "This NN archive does not have required metadata for SCRFDParser. Skipping setup..."
        )


def setup_segmentation_parser(parser: SegmentationParser, params: dict):
    """Setup the segmentation parser with the required metadata."""
    try:
        background_class = params["background_class"]
        parser.setBackgroundClass(background_class)
    except Exception:
        print(
            "This NN archive does not have required metadata for SegmentationParser. Skipping setup..."
        )


def setup_keypoint_parser(parser: KeypointParser, params: dict):
    """Setup the keypoint parser with the required metadata."""
    try:
        num_keypoints = params["n_keypoints"]
        scale_factor = params["scale_factor"]
        parser.setNumKeypoints(num_keypoints)
        parser.setScaleFactor(scale_factor)
    except Exception:
        print(
            "This NN archive does not have required metadata for KeypointParser. Skipping setup..."
        )


def setup_classification_parser(parser: ClassificationParser, params: dict):
    """Setup the classification parser with the required metadata."""
    try:
        classes = params["classes"]
        is_softmax = params["is_softmax"]
        parser.setClasses(classes)
        parser.setSoftmax(is_softmax)
    except Exception:
        print(
            "This NN archive does not have required metadata for ClassificationParser. Skipping setup..."
        )


def setup_xfeat_parser(parser: XFeatParser, params: dict):
    """Setup the XFeat parser with the required metadata."""
    try:
        input_size = params["input_size"]
        parser.setInputSize(input_size)
        parser.setOriginalSize(input_size)
    except Exception:
        print(
            "This NN archive does not have required metadata for XFeatParser. Skipping setup..."
        )


def setup_yolo_extended_parser(parser: YOLOExtendedParser, params: dict):
    """Setup the YOLO parser with the required metadata."""
    try:
        n_classes = params["n_classes"]
        parser.setNumClasses(n_classes)
    except Exception:
        print(
            "This NN archive does not have required metadata for YOLOExtendedParser. Skipping setup..."
        )


def setup_palm_detection_parser(parser: MPPalmDetectionParser, params: dict):
    """Setup the Palm Detection parser with the required metadata."""
    try:
        scale = params["scale"]
        parser.setScale(scale)
    except Exception:
        print(
            "This NN archive does not have required metadata for MPPalmDetectionParser. Skipping setup..."
        )


<<<<<<< HEAD
def setup_land_detection_parser(parser: LaneDetectionParser, params: dict):
    """Setup the Lane Detection parser with the required metadata."""
    try:
        row_ancors = params["row_anchors"]
        griding_num = params["griding_num"]
        cls_num_per_lane = params["cls_num_per_lane"]
        parser.setRowAnchors(row_ancors)
        parser.setGridingNum(griding_num)
        parser.setClsNumPerLane(cls_num_per_lane)
    except Exception:
        print(
            "This NN archive does not have required metadata for LaneDetectionParser. Skipping setup..."
=======
def setup_fastsam_parser(parser: FastSAMParser, params: dict):
    """Setup the FastSAM parser with the required metadata."""
    try:
        conf_threshold = params["conf_threshold"]
        n_classes = params["n_classes"]
        iou_threshold = params["iou_threshold"]
        parser.setConfidenceThreshold(conf_threshold)
        parser.setIouThreshold(iou_threshold)
        parser.setNumClasses(n_classes)
        parser.setInputImageSize(512, 288)
        parser.setPrompt("everything")
    except Exception:
        print(
            "This NN archive does not have required metadata for FastSAMParser. Skipping setup..."
>>>>>>> d81e669d
        )


def setup_parser(parser: dai.ThreadedNode, nn_archive: dai.NNArchive, parser_name: str):
    """Setup the parser with the NN archive."""

    extraParams = (
        nn_archive.getConfig().getConfigV1().model.heads[0].metadata.extraParams
    )

    if parser_name == "SCRFDParser":
        setup_scrfd_parser(parser, extraParams)
    elif parser_name == "SegmentationParser":
        setup_segmentation_parser(parser, extraParams)
    elif parser_name == "KeypointParser":
        setup_keypoint_parser(parser, extraParams)
    elif parser_name == "ClassificationParser":
        setup_classification_parser(parser, extraParams)
    elif parser_name == "XFeatParser":
        setup_xfeat_parser(parser, extraParams)
    elif parser_name == "YOLOExtendedParser":
        setup_yolo_extended_parser(parser, extraParams)
    elif parser_name == "MPPalmDetectionParser":
        setup_palm_detection_parser(parser, extraParams)
<<<<<<< HEAD
    elif parser_name == "LaneDetectionParser":
        setup_land_detection_parser(parser, extraParams)
=======
    elif parser_name == "FastSAMParser":
        setup_fastsam_parser(parser, extraParams)
>>>>>>> d81e669d
<|MERGE_RESOLUTION|>--- conflicted
+++ resolved
@@ -97,7 +97,6 @@
         )
 
 
-<<<<<<< HEAD
 def setup_land_detection_parser(parser: LaneDetectionParser, params: dict):
     """Setup the Lane Detection parser with the required metadata."""
     try:
@@ -110,7 +109,8 @@
     except Exception:
         print(
             "This NN archive does not have required metadata for LaneDetectionParser. Skipping setup..."
-=======
+
+
 def setup_fastsam_parser(parser: FastSAMParser, params: dict):
     """Setup the FastSAM parser with the required metadata."""
     try:
@@ -125,7 +125,6 @@
     except Exception:
         print(
             "This NN archive does not have required metadata for FastSAMParser. Skipping setup..."
->>>>>>> d81e669d
         )
 
 
@@ -150,10 +149,7 @@
         setup_yolo_extended_parser(parser, extraParams)
     elif parser_name == "MPPalmDetectionParser":
         setup_palm_detection_parser(parser, extraParams)
-<<<<<<< HEAD
     elif parser_name == "LaneDetectionParser":
         setup_land_detection_parser(parser, extraParams)
-=======
     elif parser_name == "FastSAMParser":
-        setup_fastsam_parser(parser, extraParams)
->>>>>>> d81e669d
+        setup_fastsam_parser(parser, extraParams)