--- conflicted
+++ resolved
@@ -4,11 +4,8 @@
     ClassificationParser,
     FastSAMParser,
     KeypointParser,
-<<<<<<< HEAD
+    LaneDetectionParser,
     MapOutputParser,
-=======
-    LaneDetectionParser,
->>>>>>> ceac1c81
     MPPalmDetectionParser,
     SCRFDParser,
     SegmentationParser,
@@ -67,7 +64,6 @@
         )
 
 
-<<<<<<< HEAD
 def setup_map_output_parser(parser: MapOutputParser, params: dict):
     """Setup the map output parser with the required metadata."""
     try:
@@ -80,8 +76,6 @@
         )
 
 
-=======
->>>>>>> ceac1c81
 def setup_xfeat_parser(parser: XFeatParser, params: dict):
     """Setup the XFeat parser with the required metadata."""
     try:
@@ -163,11 +157,8 @@
         setup_keypoint_parser(parser, extraParams)
     elif parser_name == "ClassificationParser":
         setup_classification_parser(parser, extraParams)
-<<<<<<< HEAD
     elif parser_name == "MapOutputParser":
         setup_map_output_parser(parser, extraParams)
-=======
->>>>>>> ceac1c81
     elif parser_name == "XFeatParser":
         setup_xfeat_parser(parser, extraParams)
     elif parser_name == "YOLOExtendedParser":
