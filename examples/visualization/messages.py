import depthai as dai

from depthai_nodes.ml.messages import (
    AgeGender,
    Classifications,
    Clusters,
    ImgDetectionsExtended,
    Keypoints,
    Lines,
    SegmentationMasks,
)


def parse_detection_message(message: dai.ImgDetections):
    """Parses the detection message and returns the detections."""
    detections = message.detections
    return detections


def parse_line_detection_message(message: Lines):
    """Parses the line detection message and returns the lines."""
    lines = message.lines
    return lines


def parse_segmentation_message(message: dai.ImgFrame):
    """Parses the segmentation message and returns the mask."""
    mask = message.getFrame()
    mask = mask.reshape(mask.shape[0], mask.shape[1])
    return mask


def parse_keypoints_message(message: Keypoints):
    """Parses the keypoints message and returns the keypoints."""
    keypoints = message.keypoints
    return keypoints


def parse_classification_message(message: Classifications):
    """Parses the classification message and returns the classification."""
    classes = message.classes
    scores = message.scores
    return classes, scores


def parse_image_message(message: dai.ImgFrame):
    """Parses the image message and returns the image."""
    image = message.getFrame()
    return image


def parser_age_gender_message(message: AgeGender):
    """Parses the age-gender message and return the age and scores for all genders."""

    age = message.age
    gender = message.gender
    gender_scores = gender.scores
    gender_classes = gender.classes

    return age, gender_classes, gender_scores


def parse_yolo_kpts_message(message: ImgDetectionsExtended):
    """Parses the yolo keypoints message and returns the keypoints."""
    detections = message.detections
    return detections


<<<<<<< HEAD
def parse_cluster_message(message: Clusters):
    """Parses the cluster message and returns the clusters."""
    clusters = message.clusters
    return clusters
=======
def parse_fast_sam_message(message: SegmentationMasks):
    """Parses the fast sam message and returns the masks."""
    masks = message.masks
    return masks
>>>>>>> d81e669d
<|MERGE_RESOLUTION|>--- conflicted
+++ resolved
@@ -66,14 +66,13 @@
     return detections
 
 
-<<<<<<< HEAD
 def parse_cluster_message(message: Clusters):
     """Parses the cluster message and returns the clusters."""
     clusters = message.clusters
     return clusters
-=======
+
+  
 def parse_fast_sam_message(message: SegmentationMasks):
     """Parses the fast sam message and returns the masks."""
     masks = message.masks
-    return masks
->>>>>>> d81e669d
+    return masks