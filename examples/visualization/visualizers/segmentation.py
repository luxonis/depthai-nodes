--- conflicted
+++ resolved
@@ -4,10 +4,6 @@
 from depthai_nodes.ml.messages import SegmentationMask
 
 from .utils.colors import get_adas_colors, get_ewasr_colors, get_selfie_colors
-<<<<<<< HEAD
-=======
-from .utils.message_parsers import parse_segmentation_message
->>>>>>> 0614456c
 
 
 def visualize_segmentation(
@@ -43,59 +39,4 @@
         cv2.destroyAllWindows()
         return True
 
-<<<<<<< HEAD
-    return False
-
-
-def _fastsam_show_masks(
-    annotation,
-    image,
-):
-    if len(annotation) == 0:
-        return image
-    n, h, w = annotation.shape  # batch, height, width
-    areas = np.sum(annotation, axis=(1, 2))
-    annotation = annotation[np.argsort(areas)]
-
-    index = (annotation != 0).argmax(axis=0)
-    color = np.random.random((n, 1, 1, 3)) * 255
-    transparency = np.ones((n, 1, 1, 1)) * 0.6
-    visual = np.concatenate([color, transparency], axis=-1)
-    mask_image = np.expand_dims(annotation, -1) * visual
-
-    show = np.zeros((h, w, 4), dtype=np.float32)
-    h_indices, w_indices = np.meshgrid(np.arange(h), np.arange(w), indexing="ij")
-    indices = (index[h_indices, w_indices], h_indices, w_indices, slice(None))
-    show[h_indices, w_indices, :] = mask_image[indices]
-
-    overlay = image.astype(np.float32)
-    alpha = show[:, :, 3:4]
-    overlay[:, :, :3] = overlay[:, :, :3] * (1 - alpha) + show[:, :, :3] * alpha
-
-    return overlay.astype(np.uint8)
-
-
-def visualize_fastsam(
-    frame: dai.ImgFrame, message: SegmentationMasksSAM, extraParams: dict
-):
-    masks = message.masks
-
-    if masks is not None:
-        for i, mask in enumerate(masks):
-            masks[i] = cv2.morphologyEx(
-                mask.astype(np.uint8), cv2.MORPH_OPEN, np.ones((8, 8), np.uint8)
-            )
-
-        overlay = _fastsam_show_masks(masks, frame)
-    else:
-        overlay = frame
-
-    cv2.imshow("FastSAM segmentation", overlay)
-
-    if cv2.waitKey(1) == ord("q"):
-        cv2.destroyAllWindows()
-        return True
-
-=======
->>>>>>> 0614456c
     return False