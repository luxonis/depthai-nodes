<<<<<<< HEAD
from .img_detections import ImgDetectionsWithKeypoints
from .keypoints import HandKeypoints, Keypoints
=======
from .img_detections import ImgDetectionWithKeypoints, ImgDetectionsWithKeypoints

__all__ = [
    "ImgDetectionWithKeypoints",
    "ImgDetectionsWithKeypoints",
]
>>>>>>> 0e60ed67
<|MERGE_RESOLUTION|>--- conflicted
+++ resolved
@@ -1,11 +1,9 @@
-<<<<<<< HEAD
-from .img_detections import ImgDetectionsWithKeypoints
+from .img_detections import ImgDetectionWithKeypoints, ImgDetectionsWithKeypoints
 from .keypoints import HandKeypoints, Keypoints
-=======
-from .img_detections import ImgDetectionWithKeypoints, ImgDetectionsWithKeypoints
 
 __all__ = [
     "ImgDetectionWithKeypoints",
     "ImgDetectionsWithKeypoints",
-]
->>>>>>> 0e60ed67
+    "HandKeypoints",
+    "Keypoints",
+]